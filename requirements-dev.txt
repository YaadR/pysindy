--- conflicted
+++ resolved
@@ -1,10 +1,6 @@
 -e .
 -r requirements.txt
-<<<<<<< HEAD
-pytest
-=======
 pytest~=6.0.0
->>>>>>> 285b02ca
 black
 pytest-cov
 pytest-lazy-fixture
