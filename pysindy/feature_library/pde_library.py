--- conflicted
+++ resolved
@@ -117,11 +117,10 @@
         ensemble_indices=[0],
         implicit_terms=False,
         multiindices=None,
-<<<<<<< HEAD
         differentiation_method=FiniteDifference,
         diff_kwargs={},
-=======
->>>>>>> 1e1b9bd3
+        is_uniform=False,
+        periodic=False,
     ):
         super(PDELibrary, self).__init__(
             library_ensemble=library_ensemble, ensemble_indices=ensemble_indices
@@ -278,9 +277,6 @@
         def derivative_string(multiindex):
             ret = ""
             for axis in range(self.ind_range):
-<<<<<<< HEAD
-                if (axis == self.grid_ndim - 1) and self.implicit_terms:
-=======
                 if self.implicit_terms and (
                     axis
                     in [
@@ -288,7 +284,6 @@
                         self.spatiotemporal_grid.ax_sample,
                     ]
                 ):
->>>>>>> 1e1b9bd3
                     str_deriv = "t"
                 else:
                     str_deriv = str(axis + 1)
@@ -404,11 +399,7 @@
             library_derivatives = np.empty(shape, dtype=x.dtype)
             library_idx = 0
             for multiindex in self.multiindices:
-<<<<<<< HEAD
-                derivs = x.copy()
-=======
                 derivs = x
->>>>>>> 1e1b9bd3
                 for axis in range(self.ind_range):
                     if multiindex[axis] > 0:
                         s = [0 for dim in self.spatiotemporal_grid.shape]
