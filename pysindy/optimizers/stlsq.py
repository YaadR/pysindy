import warnings

import numpy as np
from sklearn.exceptions import ConvergenceWarning
from sklearn.linear_model import ridge_regression
from sklearn.utils.validation import check_is_fitted

from .base import BaseOptimizer


class STLSQ(BaseOptimizer):
    """Sequentially thresholded least squares algorithm.

    Attempts to minimize the objective function
    :math:`\\|y - Xw\\|^2_2 + \\alpha \\|w\\|^2_2`
    by iteratively performing least squares and masking out
    elements of the weight array w that are below a given threshold.

    See the following reference for more details:

        Brunton, Steven L., Joshua L. Proctor, and J. Nathan Kutz.
        "Discovering governing equations from data by sparse
        identification of nonlinear dynamical systems."
        Proceedings of the national academy of sciences
        113.15 (2016): 3932-3937.

    Parameters
    ----------
    threshold : float, optional (default 0.1)
        Minimum magnitude for a coefficient in the weight vector.
        Coefficients with magnitude below the threshold are set
        to zero.

    alpha : float, optional (default 0.05)
        Optional L2 (ridge) regularization on the weight vector.

    max_iter : int, optional (default 20)
        Maximum iterations of the optimization algorithm.

    ridge_kw : dict, optional (default None)
        Optional keyword arguments to pass to the ridge regression.

    fit_intercept : boolean, optional (default False)
        Whether to calculate the intercept for this model. If set to false, no
        intercept will be used in calculations.

    normalize : boolean, optional (default False)
        This parameter is ignored when fit_intercept is set to False. If True,
        the regressors X will be normalized before regression by subtracting
        the mean and dividing by the l2-norm.

    copy_X : boolean, optional (default True)
        If True, X will be copied; else, it may be overwritten.

    initial_guess : 2D numpy array of floats (default None)
        If user does not pass this, the initial guess for the optimization is
        a naive lstsq (see below). If passes, the optimization starts
        with this matrix as the initial starting point.

    Attributes
    ----------
    coef_ : array, shape (n_features,) or (n_targets, n_features)
        Weight vector(s).

    ind_ : array, shape (n_features,) or (n_targets, n_features)
        Array of 0s and 1s indicating which coefficients of the
<<<<<<< HEAD
        weight vector that have not been masked out.
=======
        weight vector have not been masked out, i.e. the support of
        ``self.coef_``.
>>>>>>> b9ef591e

    history_ : list
        History of ``coef_``. ``history_[k]`` contains the values of
        ``coef_`` at iteration k of sequentially thresholded least-squares.

    Examples
    --------
    >>> import numpy as np
    >>> from scipy.integrate import odeint
    >>> from pysindy import SINDy
    >>> from pysindy.optimizers import STLSQ
    >>> lorenz = lambda z,t : [10*(z[1] - z[0]),
    >>>                        z[0]*(28 - z[2]) - z[1],
    >>>                        z[0]*z[1] - 8/3*z[2]]
    >>> t = np.arange(0,2,.002)
    >>> x = odeint(lorenz, [-8,8,27], t)
    >>> opt = STLSQ(threshold=.1, alpha=.5)
    >>> model = SINDy(optimizer=opt)
    >>> model.fit(x, t=t[1]-t[0])
    >>> model.print()
    x0' = -9.999 1 + 9.999 x0
    x1' = 27.984 1 + -0.996 x0 + -1.000 1 x1
    x2' = -2.666 x1 + 1.000 1 x0
    """

    def __init__(
        self,
        threshold=0.1,
        alpha=0.05,
        max_iter=20,
        ridge_kw=None,
        normalize=False,
        fit_intercept=False,
        copy_X=True,
        initial_guess=None,
    ):
        super(STLSQ, self).__init__(
            max_iter=max_iter,
            normalize=normalize,
            fit_intercept=fit_intercept,
            copy_X=copy_X,
        )

        if threshold < 0:
            raise ValueError("threshold cannot be negative")
        if alpha < 0:
            raise ValueError("alpha cannot be negative")

        self.threshold = threshold
        self.alpha = alpha
        self.ridge_kw = ridge_kw
        self.initial_guess = initial_guess

    def _sparse_coefficients(self, dim, ind, coef, threshold):
        """Perform thresholding of the weight vector(s)"""
        c = np.zeros(dim)
        c[ind] = coef
        big_ind = np.abs(c) >= threshold
        c[~big_ind] = 0
        return c, big_ind

    def _regress(self, x, y):
        """Perform the ridge regression"""
        kw = self.ridge_kw or {}
        coef = ridge_regression(x, y, self.alpha, **kw)
        self.iters += 1
        return coef

    def _no_change(self):
        """Check if the coefficient mask has changed after thresholding"""
        this_coef = self.history_[-1].flatten()
        if len(self.history_) > 1:
            last_coef = self.history_[-2].flatten()
        else:
            last_coef = np.zeros_like(this_coef)
        return all(bool(i) == bool(j) for i, j in zip(this_coef, last_coef))

    def _reduce(self, x, y):
        """Performs at most ``self.max_iter`` iterations of the
        sequentially-thresholded least squares algorithm.

        Assumes an initial guess for coefficients and support are saved in
        ``self.coef_`` and ``self.ind_``.
        """
        if self.initial_guess is not None:
            self.coef_ = self.initial_guess

        ind = self.ind_
        n_samples, n_features = x.shape
        n_targets = y.shape[1]
        n_features_selected = np.sum(ind)

        for _ in range(self.max_iter):
            if np.count_nonzero(ind) == 0:
                warnings.warn(
                    "Sparsity parameter is too big ({}) and eliminated all "
                    "coefficients".format(self.threshold)
                )
                coef = np.zeros((n_targets, n_features))
                break

            coef = np.zeros((n_targets, n_features))
            for i in range(n_targets):
                if np.count_nonzero(ind[i]) == 0:
                    warnings.warn(
                        "Sparsity parameter is too big ({}) and eliminated all "
                        "coefficients".format(self.threshold)
                    )
                    continue
                coef_i = self._regress(x[:, ind[i]], y[:, i])
                coef_i, ind_i = self._sparse_coefficients(
                    n_features, ind[i], coef_i, self.threshold
                )
                coef[i] = coef_i
                ind[i] = ind_i

            self.history_.append(coef)
            if np.sum(ind) == n_features_selected or self._no_change():
                # could not (further) select important features
                break
        else:
            warnings.warn(
                "STLSQ._reduce did not converge after {} iterations.".format(
                    self.max_iter
                ),
                ConvergenceWarning,
            )
            try:
                coef
            except NameError:
                coef = self.coef_
                warnings.warn(
                    "STLSQ._reduce has no iterations left to determine coef",
                    ConvergenceWarning,
                )
        self.coef_ = coef
        self.ind_ = ind

    @property
    def complexity(self):
        check_is_fitted(self)

        return np.count_nonzero(self.coef_) + np.count_nonzero(
            [abs(self.intercept_) >= self.threshold]
        )<|MERGE_RESOLUTION|>--- conflicted
+++ resolved
@@ -64,12 +64,8 @@
 
     ind_ : array, shape (n_features,) or (n_targets, n_features)
         Array of 0s and 1s indicating which coefficients of the
-<<<<<<< HEAD
-        weight vector that have not been masked out.
-=======
         weight vector have not been masked out, i.e. the support of
         ``self.coef_``.
->>>>>>> b9ef591e
 
     history_ : list
         History of ``coef_``. ``history_[k]`` contains the values of
