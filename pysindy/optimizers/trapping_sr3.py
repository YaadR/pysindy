--- conflicted
+++ resolved
@@ -74,7 +74,6 @@
     eps_solver :
         If threshold != 0, this specifies the error tolerance in the
         CVXPY (OSQP) solve. Default 1.0e-7
-<<<<<<< HEAD
 
     alpha:
         Determines the strength of the local stability term :math:`||Qijk||^2`
@@ -93,26 +92,6 @@
         :math:`\\propto \\dot y P \\cdot y` for Lyapunov matrix :math:`P`.
         Defaults to the identity matrix.
 
-=======
-
-    alpha:
-        Determines the strength of the local stability term :math:`||Qijk||^2`
-        in the optimization. The default value (1e20) is very large so that the
-        algorithm default is to ignore this term.
-
-    beta:
-        Determines the strength of the local stability term
-        :math:`||Qijk + Qjik + Qkij||^2` in the
-        optimization. The default value is very large so that the
-        algorithm default is to ignore this term.
-
-    mod_matrix:
-        Lyapunov matrix.  Trapping theorems apply to energy
-        :math:`\\propto \\dot y \\cdot y`, but also to any
-        :math:`\\propto \\dot y P \\cdot y` for Lyapunov matrix :math:`P`.
-        Defaults to the identity matrix.
-
->>>>>>> 44269653
     alpha_A :
         Determines the step size in the prox-gradient descent over A.
         For convergence, need alpha_A <= eta, so default
@@ -230,12 +209,6 @@
         A0: Union[NDArray, None] = None,
         **kwargs,
     ):
-<<<<<<< HEAD
-        self.alpha = alpha
-        self.beta = beta
-        self.mod_matrix = mod_matrix
-=======
->>>>>>> 44269653
         # n_tgts, constraints, etc are data-dependent parameters and belong in
         # _reduce/fit ().  The following is a hack until we refactor how
         # constraints are applied in ConstrainedSR3 and MIOSR
@@ -247,11 +220,7 @@
                 "Trapping Optimizer initialized without _n_tgts.  It will likely"
                 " be unable to fit data"
             )
-<<<<<<< HEAD
             self._n_tgts = 1
-=======
-            _n_tgts = 1
->>>>>>> 44269653
         if method == "global":
             if hasattr(kwargs, "constraint_separation_index"):
                 constraint_separation_index = kwargs["constraint_separation_index"]
@@ -260,11 +229,7 @@
             else:
                 constraint_separation_index = 0
             constraint_rhs, constraint_lhs = _make_constraints(
-<<<<<<< HEAD
                 self._n_tgts, include_bias=_include_bias
-=======
-                _n_tgts, include_bias=_include_bias
->>>>>>> 44269653
             )
             constraint_order = kwargs.pop("constraint_order", "feature")
             if constraint_order == "target":
@@ -368,11 +333,7 @@
 
     def set_params(self, **kwargs):
         super().set_params(**kwargs)
-<<<<<<< HEAD
-        self.__post_init_guard
-=======
         self.__post_init_guard()
->>>>>>> 44269653
 
     @staticmethod
     def _build_PC(polyterms: list[tuple[int, Int1D]]) -> Float3D:
@@ -479,7 +440,6 @@
             np.zeros((1, n_targets))
         )
         polyterms = [(t_ind, exps) for t_ind, exps in enumerate(lib.powers_)]
-<<<<<<< HEAD
 
         PC_tensor = self._build_PC(polyterms)
         PL_tensor, PL_tensor_unsym = self._build_PL(polyterms)
@@ -488,16 +448,6 @@
         # PM is the sum of PQ and PQ which projects out the sum of Qijk and Qjik
         PM_tensor = cast(Float5D, PQ_tensor + PT_tensor)
 
-=======
-
-        PC_tensor = self._build_PC(polyterms)
-        PL_tensor, PL_tensor_unsym = self._build_PL(polyterms)
-        PQ_tensor = self._build_PQ(polyterms)
-        PT_tensor = PQ_tensor.transpose([1, 0, 2, 3, 4])
-        # PM is the sum of PQ and PQ which projects out the sum of Qijk and Qjik
-        PM_tensor = cast(Float5D, PQ_tensor + PT_tensor)
-
->>>>>>> 44269653
         return PC_tensor, PL_tensor_unsym, PL_tensor, PQ_tensor, PT_tensor, PM_tensor
 
     def _update_coef_constraints(self, H, x_transpose_y, P_transpose_A, coef_sparse):
@@ -811,11 +761,7 @@
                 coef_sparse = coef_prev
                 break
 
-<<<<<<< HEAD
             trap_ctr, A, tk_prev = self._solve_m_relax_and_split(
-=======
-            trap_prev_ctr, trap_ctr, A, tk_prev = self._solve_m_relax_and_split(
->>>>>>> 44269653
                 trap_prev_ctr, trap_ctr, A, coef_sparse, tk_prev
             )
 
