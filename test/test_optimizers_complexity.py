import pytest
from hypothesis import assume
from hypothesis import given
from hypothesis import settings
from hypothesis.strategies import integers
from sklearn.datasets import make_regression
from sklearn.linear_model import Lasso
from sklearn.linear_model import Ridge

from pysindy.optimizers import SR3
from pysindy.optimizers import STLSQ
from pysindy.optimizers import WrappedOptimizer


<<<<<<< HEAD
=======
@given(
    n_samples=integers(min_value=30, max_value=50),
    n_features=integers(min_value=6, max_value=10),
    n_informative=integers(min_value=2, max_value=5),
    random_state=integers(min_value=0, max_value=2**32 - 1),
)
@settings(max_examples=20, deadline=None)
def test_complexity(n_samples, n_features, n_informative, random_state):
    """
    Behaviour test for complexity.
    We assume that more regularized optimizers are
    less complex on the same dataset.
    """
    assume(n_informative < n_features)

    # Average complexity over multiple datasets
    n_datasets = 5
    complexities = [0] * 7

    seed(random_state)
    for rs in randint(low=0, high=2**32 - 1, size=n_datasets):

        x, y = make_regression(
            n_samples=n_samples,
            n_features=n_features,
            n_informative=n_informative,
            n_targets=1,
            bias=0,
            noise=0.1,
            random_state=rs,
        )
        y = y.reshape(-1, 1)

        opt_kwargs = dict(fit_intercept=False)
        optimizers = [
            SR3(thresholder="l0", threshold=0.1),
            SR3(thresholder="l1", threshold=0.1),
            Lasso(**opt_kwargs),
            STLSQ(),
            ElasticNet(**opt_kwargs),
            Ridge(**opt_kwargs),
            LinearRegression(**opt_kwargs),
        ]

        optimizers = [WrappedOptimizer(o) for o in optimizers]

        for k, opt in enumerate(optimizers):
            opt.fit(x, y)
            complexities[k] += opt.complexity

    for less_complex, more_complex in zip(complexities, complexities[1:]):
        # relax the condition to account for
        # noise and non-normalized threshold parameters
        assert less_complex <= more_complex + 5


>>>>>>> a5dfc4a3
@pytest.mark.parametrize(
    "opt_cls, reg_name",
    [[Lasso, "alpha"], [Ridge, "alpha"], [STLSQ, "threshold"], [SR3, "threshold"]],
)
@given(
    n_samples=integers(min_value=30, max_value=50),
    n_features=integers(min_value=6, max_value=10),
    n_informative=integers(min_value=2, max_value=5),
    random_state=integers(min_value=0, max_value=2**32 - 1),
)
@settings(max_examples=20, deadline=None)
def test_complexity_parameter(
    opt_cls, reg_name, n_samples, n_features, n_informative, random_state
):
    """Behaviour test for complexity 2.

    We assume that a model with a bigger regularization parameter is less complex.
    """
    assume(n_informative <= n_features)

    x, y = make_regression(
        n_samples=n_samples,
        n_features=n_features,
        n_informative=n_informative,
        n_targets=1,
        bias=0,
        noise=0.1,
        random_state=random_state,
    )
    y = y.reshape(-1, 1)

    optimizers = [
<<<<<<< HEAD
        WrappedOptimizer(opt_cls(**{reg_name: reg_value}), unbias=True)
        for reg_value in [10, 1, 0.1, 0.01]
=======
        WrappedOptimizer(opt_cls(**{reg_name: reg_value}), normalize_columns=True)
        for reg_value in [3, 1, 0.3, 0.1, 0.01]
>>>>>>> a5dfc4a3
    ]

    for opt in optimizers:
        opt.fit(x, y)

    for less_complex, more_complex in zip(optimizers, optimizers[1:]):
        assert less_complex.complexity <= more_complex.complexity<|MERGE_RESOLUTION|>--- conflicted
+++ resolved
@@ -12,65 +12,6 @@
 from pysindy.optimizers import WrappedOptimizer
 
 
-<<<<<<< HEAD
-=======
-@given(
-    n_samples=integers(min_value=30, max_value=50),
-    n_features=integers(min_value=6, max_value=10),
-    n_informative=integers(min_value=2, max_value=5),
-    random_state=integers(min_value=0, max_value=2**32 - 1),
-)
-@settings(max_examples=20, deadline=None)
-def test_complexity(n_samples, n_features, n_informative, random_state):
-    """
-    Behaviour test for complexity.
-    We assume that more regularized optimizers are
-    less complex on the same dataset.
-    """
-    assume(n_informative < n_features)
-
-    # Average complexity over multiple datasets
-    n_datasets = 5
-    complexities = [0] * 7
-
-    seed(random_state)
-    for rs in randint(low=0, high=2**32 - 1, size=n_datasets):
-
-        x, y = make_regression(
-            n_samples=n_samples,
-            n_features=n_features,
-            n_informative=n_informative,
-            n_targets=1,
-            bias=0,
-            noise=0.1,
-            random_state=rs,
-        )
-        y = y.reshape(-1, 1)
-
-        opt_kwargs = dict(fit_intercept=False)
-        optimizers = [
-            SR3(thresholder="l0", threshold=0.1),
-            SR3(thresholder="l1", threshold=0.1),
-            Lasso(**opt_kwargs),
-            STLSQ(),
-            ElasticNet(**opt_kwargs),
-            Ridge(**opt_kwargs),
-            LinearRegression(**opt_kwargs),
-        ]
-
-        optimizers = [WrappedOptimizer(o) for o in optimizers]
-
-        for k, opt in enumerate(optimizers):
-            opt.fit(x, y)
-            complexities[k] += opt.complexity
-
-    for less_complex, more_complex in zip(complexities, complexities[1:]):
-        # relax the condition to account for
-        # noise and non-normalized threshold parameters
-        assert less_complex <= more_complex + 5
-
-
->>>>>>> a5dfc4a3
 @pytest.mark.parametrize(
     "opt_cls, reg_name",
     [[Lasso, "alpha"], [Ridge, "alpha"], [STLSQ, "threshold"], [SR3, "threshold"]],
@@ -103,13 +44,8 @@
     y = y.reshape(-1, 1)
 
     optimizers = [
-<<<<<<< HEAD
-        WrappedOptimizer(opt_cls(**{reg_name: reg_value}), unbias=True)
+        WrappedOptimizer(opt_cls(**{reg_name: reg_value}), normalize_columns=True)
         for reg_value in [10, 1, 0.1, 0.01]
-=======
-        WrappedOptimizer(opt_cls(**{reg_name: reg_value}), normalize_columns=True)
-        for reg_value in [3, 1, 0.3, 0.1, 0.01]
->>>>>>> a5dfc4a3
     ]
 
     for opt in optimizers:
